--- conflicted
+++ resolved
@@ -20,19 +20,13 @@
 # Vagrantfile API/syntax version. Don't touch unless you know what you're doing!
 VAGRANTFILE_API_VERSION = "2"
 
-# Mode
-mode = "kafka_cluster"
-
 # General config
 enable_dns = false
-<<<<<<< HEAD
-ram_megabytes = 1280
-num_workers = 0 # Generic workers that get the code, but don't start any services
-=======
 enable_jmx = false
->>>>>>> 7df39e03
 num_zookeepers = 1
 num_brokers = 3
+num_workers = 0 # Generic workers that get the code, but don't start any services
+ram_megabytes = 1280
 
 # EC2
 ec2_access_key = ENV['AWS_ACCESS_KEY']
